[build-system]
requires = ["hatchling"]
build-backend = "hatchling.build"

[project]
<<<<<<< HEAD
name = "bismarkplot"
version = "1.3.2.post3"
=======
name = "bsxplorer"
version = "1.0.0"
>>>>>>> 2b93aa32
authors = [
  { name="shitohana", email="kyudytskiy@gmail.com" },
]
keywords = ['bismark', 'methylation', 'plot', 'bs-seq']
license = {file = "LICENSE.txt"}
dependencies = [
    "biopython>=1.81",
    "dynamicTreeCut>=0.1.1",
    "fastcluster>=1.2.6",
    "Jinja2>=3.1.2",
    "matplotlib>=3.8.0",
    "numba>=0.58.1",
    "numpy>=1.26.3",
    "pandas>=2.2.0",
    "plotly>=5.18.0",
    "polars>=0.20.7",
    "progress>=1.6",
    "pyarrow>=13.0.0",
    "pyreadr>=0.4.9",
    "scikit-learn>=1.4.0",
    "scipy>=1.12.0",
    "seaborn>=0.13.2"

]
description = "Analytical framework for BS-seq data comparison and visualization"
readme = "README.md"
requires-python = ">=3.9"
classifiers = [
    "Programming Language :: Python :: 3",
    "License :: OSI Approved :: GNU General Public License v3 (GPLv3)",
    "Operating System :: OS Independent",
]
# dynamic = ["version", "description"]

[project.urls]
Homepage = "https://github.com/shitohana/BismarkPlot"
Documentation = "https://shitohana.github.io/BismarkPlot/"
"Bug Tracker" = "https://github.com/shitohana/BismarkPlot/issues"

[tool.hatch.build]
exclude = ["/venv", "/dist", "/test", "/docs"]

[project.scripts]
bsxplorer-metagene = "bismarkplot.templates.cons_MetageneReport:main"
bsxplorer-category = "bismarkplot.templates.cons_CategoryReport:main"
bsxplorer-chr = "bismarkplot.templates.cons_ChrLevelsReport:main"<|MERGE_RESOLUTION|>--- conflicted
+++ resolved
@@ -3,13 +3,8 @@
 build-backend = "hatchling.build"
 
 [project]
-<<<<<<< HEAD
-name = "bismarkplot"
-version = "1.3.2.post3"
-=======
 name = "bsxplorer"
 version = "1.0.0"
->>>>>>> 2b93aa32
 authors = [
   { name="shitohana", email="kyudytskiy@gmail.com" },
 ]
